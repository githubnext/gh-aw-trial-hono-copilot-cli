{
  "name": "hono",
<<<<<<< HEAD
  "version": "4.5.0-rc.1",
  "description": "Ultrafast web framework for the Edges",
=======
  "version": "4.4.9",
  "description": "Web framework built on Web Standards",
>>>>>>> 2ba805ca
  "main": "dist/cjs/index.js",
  "type": "module",
  "module": "dist/index.js",
  "types": "dist/types/index.d.ts",
  "files": [
    "dist"
  ],
  "scripts": {
    "test": "tsc --noEmit && vitest --run && vitest -c .vitest.config/jsx-runtime-default.ts --run && vitest -c .vitest.config/jsx-runtime-dom.ts --run",
    "test:watch": "vitest --watch",
    "test:deno": "deno test --allow-read --allow-env --allow-write -c runtime_tests/deno/deno.json runtime_tests/deno && deno test --no-lock -c runtime_tests/deno-jsx/deno.precompile.json runtime_tests/deno-jsx && deno test --no-lock -c runtime_tests/deno-jsx/deno.react-jsx.json runtime_tests/deno-jsx",
    "test:bun": "bun test --jsx-import-source ../../src/jsx runtime_tests/bun/index.test.tsx",
    "test:fastly": "vitest --run --config ./runtime_tests/fastly/vitest.config.ts",
    "test:node": "vitest --run --config ./runtime_tests/node/vitest.config.ts",
    "test:workerd": "vitest --run --config ./runtime_tests/workerd/vitest.config.ts",
    "test:lambda": "vitest --run --config ./runtime_tests/lambda/vitest.config.ts",
    "test:lambda-edge": "vitest --run --config ./runtime_tests/lambda-edge/vitest.config.ts",
    "test:all": "bun run test && bun test:deno && bun test:bun && bun test:fastly && bun test:node && bun test:workerd && bun test:lambda && bun test:lambda-edge",
    "lint": "eslint --ext js,ts,tsx src runtime_tests",
    "lint:fix": "eslint --ext js,ts,tsx src runtime_tests --fix",
    "format": "prettier --check --cache \"src/**/*.{js,ts,tsx}\" \"runtime_tests/**/*.{js,ts,tsx}\"",
    "format:fix": "prettier --write --cache --cache-strategy metadata \"src/**/*.{js,ts,tsx}\" \"runtime_tests/**/*.{js,ts,tsx}\"",
    "copy:package.cjs.json": "cp ./package.cjs.json ./dist/cjs/package.json && cp ./package.cjs.json ./dist/types/package.json ",
    "build": "rimraf dist && tsx ./build.ts && bun run copy:package.cjs.json",
    "postbuild": "publint",
    "watch": "rimraf dist && tsx ./build.ts --watch && bun run copy:package.cjs.json",
    "coverage": "vitest --run --coverage",
    "prerelease": "bun test:deno && bun run build",
    "release": "np"
  },
  "exports": {
    ".": {
      "types": "./dist/types/index.d.ts",
      "import": "./dist/index.js",
      "require": "./dist/cjs/index.js"
    },
    "./types": {
      "types": "./dist/types/types.d.ts",
      "import": "./dist/types.js",
      "require": "./dist/cjs/types.js"
    },
    "./hono-base": {
      "types": "./dist/types/hono-base.d.ts",
      "import": "./dist/hono-base.js",
      "require": "./dist/cjs/hono-base.js"
    },
    "./tiny": {
      "types": "./dist/types/preset/tiny.d.ts",
      "import": "./dist/preset/tiny.js",
      "require": "./dist/cjs/preset/tiny.js"
    },
    "./quick": {
      "types": "./dist/types/preset/quick.d.ts",
      "import": "./dist/preset/quick.js",
      "require": "./dist/cjs/preset/quick.js"
    },
    "./http-exception": {
      "types": "./dist/types/http-exception.d.ts",
      "import": "./dist/http-exception.js",
      "require": "./dist/cjs/http-exception.js"
    },
    "./basic-auth": {
      "types": "./dist/types/middleware/basic-auth/index.d.ts",
      "import": "./dist/middleware/basic-auth/index.js",
      "require": "./dist/cjs/middleware/basic-auth/index.js"
    },
    "./bearer-auth": {
      "types": "./dist/types/middleware/bearer-auth/index.d.ts",
      "import": "./dist/middleware/bearer-auth/index.js",
      "require": "./dist/cjs/middleware/bearer-auth/index.js"
    },
    "./body-limit": {
      "types": "./dist/types/middleware/body-limit/index.d.ts",
      "import": "./dist/middleware/body-limit/index.js",
      "require": "./dist/cjs/middleware/body-limit/index.js"
    },
    "./cache": {
      "types": "./dist/types/middleware/cache/index.d.ts",
      "import": "./dist/middleware/cache/index.js",
      "require": "./dist/cjs/middleware/cache/index.js"
    },
    "./cookie": {
      "types": "./dist/types/helper/cookie/index.d.ts",
      "import": "./dist/helper/cookie/index.js",
      "require": "./dist/cjs/helper/cookie/index.js"
    },
    "./accepts": {
      "types": "./dist/types/helper/accepts/index.d.ts",
      "import": "./dist/helper/accepts/index.js",
      "require": "./dist/cjs/helper/accepts/index.js"
    },
    "./compress": {
      "types": "./dist/types/middleware/compress/index.d.ts",
      "import": "./dist/middleware/compress/index.js",
      "require": "./dist/cjs/middleware/compress/index.js"
    },
    "./cors": {
      "types": "./dist/types/middleware/cors/index.d.ts",
      "import": "./dist/middleware/cors/index.js",
      "require": "./dist/cjs/middleware/cors/index.js"
    },
    "./csrf": {
      "types": "./dist/types/middleware/csrf/index.d.ts",
      "import": "./dist/middleware/csrf/index.js",
      "require": "./dist/cjs/middleware/csrf/index.js"
    },
    "./etag": {
      "types": "./dist/types/middleware/etag/index.d.ts",
      "import": "./dist/middleware/etag/index.js",
      "require": "./dist/cjs/middleware/etag/index.js"
    },
    "./trailing-slash": {
      "types": "./dist/types/middleware/trailing-slash/index.d.ts",
      "import": "./dist/middleware/trailing-slash/index.js",
      "require": "./dist/cjs/middleware/trailing-slash/index.js"
    },
    "./html": {
      "types": "./dist/types/helper/html/index.d.ts",
      "import": "./dist/helper/html/index.js",
      "require": "./dist/cjs/helper/html/index.js"
    },
    "./css": {
      "types": "./dist/types/helper/css/index.d.ts",
      "import": "./dist/helper/css/index.js",
      "require": "./dist/cjs/helper/css/index.js"
    },
    "./jsx": {
      "types": "./dist/types/jsx/index.d.ts",
      "import": "./dist/jsx/index.js",
      "require": "./dist/cjs/jsx/index.js"
    },
    "./jsx/jsx-dev-runtime": {
      "types": "./dist/types/jsx/jsx-dev-runtime.d.ts",
      "import": "./dist/jsx/jsx-dev-runtime.js",
      "require": "./dist/cjs/jsx/jsx-dev-runtime.js"
    },
    "./jsx/jsx-runtime": {
      "types": "./dist/types/jsx/jsx-runtime.d.ts",
      "import": "./dist/jsx/jsx-runtime.js",
      "require": "./dist/cjs/jsx/jsx-runtime.js"
    },
    "./jsx/streaming": {
      "types": "./dist/types/jsx/streaming.d.ts",
      "import": "./dist/jsx/streaming.js",
      "require": "./dist/cjs/jsx/streaming.js"
    },
    "./jsx-renderer": {
      "types": "./dist/types/middleware/jsx-renderer/index.d.ts",
      "import": "./dist/middleware/jsx-renderer/index.js",
      "require": "./dist/cjs/middleware/jsx-renderer/index.js"
    },
    "./jsx/dom": {
      "types": "./dist/types/jsx/dom/index.d.ts",
      "import": "./dist/jsx/dom/index.js",
      "require": "./dist/cjs/jsx/dom/index.js"
    },
    "./jsx/dom/jsx-dev-runtime": {
      "types": "./dist/types/jsx/dom/jsx-dev-runtime.d.ts",
      "import": "./dist/jsx/dom/jsx-dev-runtime.js",
      "require": "./dist/cjs/jsx/dom/jsx-dev-runtime.js"
    },
    "./jsx/dom/jsx-runtime": {
      "types": "./dist/types/jsx/dom/jsx-runtime.d.ts",
      "import": "./dist/jsx/dom/jsx-runtime.js",
      "require": "./dist/cjs/jsx/dom/jsx-runtime.js"
    },
    "./jsx/dom/client": {
      "types": "./dist/types/jsx/dom/client.d.ts",
      "import": "./dist/jsx/dom/client.js",
      "require": "./dist/cjs/jsx/dom/client.js"
    },
    "./jsx/dom/css": {
      "types": "./dist/types/jsx/dom/css.d.ts",
      "import": "./dist/jsx/dom/css.js",
      "require": "./dist/cjs/jsx/dom/css.js"
    },
    "./jsx/dom/server": {
      "types": "./dist/types/jsx/dom/server.d.ts",
      "import": "./dist/jsx/dom/server.js",
      "require": "./dist/cjs/jsx/dom/server.js"
    },
    "./jwt": {
      "types": "./dist/types/middleware/jwt/index.d.ts",
      "import": "./dist/middleware/jwt/index.js",
      "require": "./dist/cjs/middleware/jwt/index.js"
    },
    "./timeout": {
      "types": "./dist/types/middleware/timeout/index.d.ts",
      "import": "./dist/middleware/timeout/index.js",
      "require": "./dist/cjs/middleware/timeout/index.js"
    },
    "./timing": {
      "types": "./dist/types/middleware/timing/index.d.ts",
      "import": "./dist/middleware/timing/index.js",
      "require": "./dist/cjs/middleware/timing/index.js"
    },
    "./logger": {
      "types": "./dist/types/middleware/logger/index.d.ts",
      "import": "./dist/middleware/logger/index.js",
      "require": "./dist/cjs/middleware/logger/index.js"
    },
    "./method-override": {
      "types": "./dist/types/middleware/method-override/index.d.ts",
      "import": "./dist/middleware/method-override/index.js",
      "require": "./dist/cjs/middleware/method-override/index.js"
    },
    "./powered-by": {
      "types": "./dist/types/middleware/powered-by/index.d.ts",
      "import": "./dist/middleware/powered-by/index.js",
      "require": "./dist/cjs/middleware/powered-by/index.js"
    },
    "./pretty-json": {
      "types": "./dist/types/middleware/pretty-json/index.d.ts",
      "import": "./dist/middleware/pretty-json/index.js",
      "require": "./dist/cjs/middleware/pretty-json/index.js"
    },
    "./secure-headers": {
      "types": "./dist/types/middleware/secure-headers/index.d.ts",
      "import": "./dist/middleware/secure-headers/index.js",
      "require": "./dist/cjs/middleware/secure-headers/index.js"
    },
    "./ssg": {
      "types": "./dist/types/helper/ssg/index.d.ts",
      "import": "./dist/helper/ssg/index.js",
      "require": "./dist/cjs/helper/ssg/index.js"
    },
    "./streaming": {
      "types": "./dist/types/helper/streaming/index.d.ts",
      "import": "./dist/helper/streaming/index.js",
      "require": "./dist/cjs/helper/streaming/index.js"
    },
    "./validator": {
      "types": "./dist/types/validator/index.d.ts",
      "import": "./dist/validator/index.js",
      "require": "./dist/cjs/validator/index.js"
    },
    "./router": {
      "types": "./dist/types/router.d.ts",
      "import": "./dist/router.js",
      "require": "./dist/cjs/router.js"
    },
    "./router/reg-exp-router": {
      "types": "./dist/types/router/reg-exp-router/index.d.ts",
      "import": "./dist/router/reg-exp-router/index.js",
      "require": "./dist/cjs/router/reg-exp-router/index.js"
    },
    "./router/smart-router": {
      "types": "./dist/types/router/smart-router/index.d.ts",
      "import": "./dist/router/smart-router/index.js",
      "require": "./dist/cjs/router/smart-router/index.js"
    },
    "./router/trie-router": {
      "types": "./dist/types/router/trie-router/index.d.ts",
      "import": "./dist/router/trie-router/index.js",
      "require": "./dist/cjs/router/trie-router/index.js"
    },
    "./router/pattern-router": {
      "types": "./dist/types/router/pattern-router/index.d.ts",
      "import": "./dist/router/pattern-router/index.js",
      "require": "./dist/cjs/router/pattern-router/index.js"
    },
    "./router/linear-router": {
      "types": "./dist/types/router/linear-router/index.d.ts",
      "import": "./dist/router/linear-router/index.js",
      "require": "./dist/cjs/router/linear-router/index.js"
    },
    "./utils/jwt": {
      "types": "./dist/types/utils/jwt/index.d.ts",
      "import": "./dist/utils/jwt/index.js",
      "require": "./dist/cjs/utils/jwt/index.js"
    },
    "./utils/*": {
      "types": "./dist/types/utils/*.d.ts",
      "import": "./dist/utils/*.js",
      "require": "./dist/cjs/utils/*.js"
    },
    "./client": {
      "types": "./dist/types/client/index.d.ts",
      "import": "./dist/client/index.js",
      "require": "./dist/cjs/client/index.js"
    },
    "./adapter": {
      "types": "./dist/types/helper/adapter/index.d.ts",
      "import": "./dist/helper/adapter/index.js",
      "require": "./dist/cjs/helper/adapter/index.js"
    },
    "./factory": {
      "types": "./dist/types/helper/factory/index.d.ts",
      "import": "./dist/helper/factory/index.js",
      "require": "./dist/cjs/helper/factory/index.js"
    },
    "./serve-static": {
      "types": "./dist/types/middleware/serve-static/index.d.ts",
      "import": "./dist/middleware/serve-static/index.js",
      "require": "./dist/cjs/middleware/serve-static/index.js"
    },
    "./cloudflare-workers": {
      "types": "./dist/types/adapter/cloudflare-workers/index.d.ts",
      "import": "./dist/adapter/cloudflare-workers/index.js",
      "require": "./dist/cjs/adapter/cloudflare-workers/index.js"
    },
    "./cloudflare-pages": {
      "types": "./dist/types/adapter/cloudflare-pages/index.d.ts",
      "import": "./dist/adapter/cloudflare-pages/index.js",
      "require": "./dist/cjs/adapter/cloudflare-pages/index.js"
    },
    "./deno": {
      "types": "./dist/types/adapter/deno/index.d.ts",
      "import": "./dist/adapter/deno/index.js",
      "require": "./dist/cjs/adapter/deno/index.js"
    },
    "./bun": {
      "types": "./dist/types/adapter/bun/index.d.ts",
      "import": "./dist/adapter/bun/index.js",
      "require": "./dist/cjs/adapter/bun/index.js"
    },
    "./aws-lambda": {
      "types": "./dist/types/adapter/aws-lambda/index.d.ts",
      "import": "./dist/adapter/aws-lambda/index.js",
      "require": "./dist/cjs/adapter/aws-lambda/index.js"
    },
    "./vercel": {
      "types": "./dist/types/adapter/vercel/index.d.ts",
      "import": "./dist/adapter/vercel/index.js",
      "require": "./dist/cjs/adapter/vercel/index.js"
    },
    "./netlify": {
      "types": "./dist/types/adapter/netlify/index.d.ts",
      "import": "./dist/adapter/netlify/index.js",
      "require": "./dist/cjs/adapter/netlify/index.js"
    },
    "./lambda-edge": {
      "types": "./dist/types/adapter/lambda-edge/index.d.ts",
      "import": "./dist/adapter/lambda-edge/index.js",
      "require": "./dist/cjs/adapter/lambda-edge/index.js"
    },
    "./testing": {
      "types": "./dist/types/helper/testing/index.d.ts",
      "import": "./dist/helper/testing/index.js",
      "require": "./dist/cjs/helper/testing/index.js"
    },
    "./dev": {
      "types": "./dist/types/helper/dev/index.d.ts",
      "import": "./dist/helper/dev/index.js",
      "require": "./dist/cjs/helper/dev/index.js"
    },
    "./ws": {
      "types": "./dist/types/helper/websocket/index.d.ts",
      "import": "./dist/helper/websocket/index.js",
      "require": "./dist/cjs/helper/websocket/index.js"
    },
    "./conninfo": {
      "types": "./dist/types/helper/conninfo/index.d.ts",
      "import": "./dist/helper/conninfo/index.js",
      "require": "./dist/cjs/helper/conninfo/index.js"
    }
  },
  "typesVersions": {
    "*": {
      "types": [
        "./dist/types/types"
      ],
      "hono-base": [
        "./dist/types/hono-base"
      ],
      "tiny": [
        "./dist/types/preset/tiny"
      ],
      "quick": [
        "./dist/types/preset/quick"
      ],
      "http-exception": [
        "./dist/types/http-exception"
      ],
      "basic-auth": [
        "./dist/types/middleware/basic-auth"
      ],
      "bearer-auth": [
        "./dist/types/middleware/bearer-auth"
      ],
      "body-limit": [
        "./dist/types/middleware/body-limit"
      ],
      "cache": [
        "./dist/types/middleware/cache"
      ],
      "cookie": [
        "./dist/types/helper/cookie"
      ],
      "accepts": [
        "./dist/types/helper/accepts"
      ],
      "compress": [
        "./dist/types/middleware/compress"
      ],
      "cors": [
        "./dist/types/middleware/cors"
      ],
      "csrf": [
        "./dist/types/middleware/csrf"
      ],
      "etag": [
        "./dist/types/middleware/etag"
      ],
      "trailing-slash": [
        "./dist/types/middleware/trailing-slash"
      ],
      "html": [
        "./dist/types/helper/html"
      ],
      "css": [
        "./dist/types/helper/css"
      ],
      "jsx": [
        "./dist/types/jsx"
      ],
      "jsx/jsx-runtime": [
        "./dist/types/jsx/jsx-runtime.d.ts"
      ],
      "jsx/jsx-dev-runtime": [
        "./dist/types/jsx/jsx-dev-runtime.d.ts"
      ],
      "jsx/streaming": [
        "./dist/types/jsx/streaming.d.ts"
      ],
      "jsx-renderer": [
        "./dist/types/middleware/jsx-renderer"
      ],
      "jsx/dom": [
        "./dist/types/jsx/dom"
      ],
      "jsx/dom/client": [
        "./dist/types/jsx/dom/client.d.ts"
      ],
      "jsx/dom/css": [
        "./dist/types/jsx/dom/css.d.ts"
      ],
      "jsx/dom/server": [
        "./dist/types/jsx/dom/server.d.ts"
      ],
      "jwt": [
        "./dist/types/middleware/jwt"
      ],
      "timeout": [
        "./dist/types/middleware/timeout"
      ],
      "timing": [
        "./dist/types/middleware/timing"
      ],
      "logger": [
        "./dist/types/middleware/logger"
      ],
      "method-override": [
        "./dist/types/middleware/method-override"
      ],
      "powered-by": [
        "./dist/types/middleware/powered-by"
      ],
      "pretty-json": [
        "./dist/types/middleware/pretty-json"
      ],
      "streaming": [
        "./dist/types/helper/streaming"
      ],
      "ssg": [
        "./dist/types/helper/ssg"
      ],
      "secure-headers": [
        "./dist/types/middleware/secure-headers"
      ],
      "validator": [
        "./dist/types/validator/index.d.ts"
      ],
      "router": [
        "./dist/types/router.d.ts"
      ],
      "router/reg-exp-router": [
        "./dist/types/router/reg-exp-router/router.d.ts"
      ],
      "router/smart-router": [
        "./dist/types/router/smart-router/router.d.ts"
      ],
      "router/trie-router": [
        "./dist/types/router/trie-router/router.d.ts"
      ],
      "router/pattern-router": [
        "./dist/types/router/pattern-router/router.d.ts"
      ],
      "router/linear-router": [
        "./dist/types/router/linear-router/router.d.ts"
      ],
      "utils/jwt": [
        "./dist/types/utils/jwt/index.d.ts"
      ],
      "utils/*": [
        "./dist/types/utils/*"
      ],
      "client": [
        "./dist/types/client/index.d.ts"
      ],
      "adapter": [
        "./dist/types/helper/adapter/index.d.ts"
      ],
      "factory": [
        "./dist/types/helper/factory/index.d.ts"
      ],
      "serve-static": [
        "./dist/types/middleware/serve-static"
      ],
      "cloudflare-workers": [
        "./dist/types/adapter/cloudflare-workers"
      ],
      "cloudflare-pages": [
        "./dist/types/adapter/cloudflare-pages"
      ],
      "deno": [
        "./dist/types/adapter/deno"
      ],
      "bun": [
        "./dist/types/adapter/bun"
      ],
      "nextjs": [
        "./dist/types/adapter/nextjs"
      ],
      "aws-lambda": [
        "./dist/types/adapter/aws-lambda"
      ],
      "vercel": [
        "./dist/types/adapter/vercel"
      ],
      "lambda-edge": [
        "./dist/types/adapter/lambda-edge"
      ],
      "testing": [
        "./dist/types/helper/testing"
      ],
      "dev": [
        "./dist/types/helper/dev"
      ],
      "ws": [
        "./dist/types/helper/websocket"
      ],
      "conninfo": [
        "./dist/types/helper/conninfo"
      ]
    }
  },
  "author": "Yusuke Wada <yusuke@kamawada.com> (https://github.com/yusukebe)",
  "license": "MIT",
  "repository": {
    "type": "git",
    "url": "https://github.com/honojs/hono.git"
  },
  "publishConfig": {
    "registry": "https://registry.npmjs.org"
  },
  "homepage": "https://hono.dev",
  "keywords": [
    "hono",
    "web",
    "app",
    "http",
    "application",
    "framework",
    "router",
    "cloudflare",
    "workers",
    "fastly",
    "compute",
    "deno",
    "bun",
    "lambda",
    "nodejs"
  ],
  "devDependencies": {
    "@hono/eslint-config": "^0.0.6",
    "@hono/node-server": "^1.8.2",
    "@types/crypto-js": "^4.1.1",
    "@types/glob": "^8.0.0",
    "@types/jsdom": "^21.1.4",
    "@types/node": "20.11.4",
    "@types/supertest": "^2.0.12",
    "@vitest/coverage-v8": "^1.1.0",
    "arg": "^5.0.2",
    "crypto-js": "^4.1.1",
    "esbuild": "^0.15.12",
    "eslint": "^8.55.0",
    "glob": "7.2.3",
    "jsdom": "^22.1.0",
    "msw": "^2.3.0",
    "np": "7.7.0",
    "prettier": "^2.6.2",
    "publint": "^0.1.8",
    "rimraf": "^3.0.2",
    "supertest": "^6.3.3",
    "tsx": "^4.7.0",
    "typescript": "^5.3.3",
    "vite-plugin-fastly-js-compute": "^0.4.2",
    "vitest": "^1.2.2",
    "wrangler": "^3.58.0",
    "ws": "^8.17.0",
    "zod": "^3.20.2"
  },
  "engines": {
    "node": ">=16.0.0"
  }
}<|MERGE_RESOLUTION|>--- conflicted
+++ resolved
@@ -1,12 +1,7 @@
 {
   "name": "hono",
-<<<<<<< HEAD
   "version": "4.5.0-rc.1",
-  "description": "Ultrafast web framework for the Edges",
-=======
-  "version": "4.4.9",
   "description": "Web framework built on Web Standards",
->>>>>>> 2ba805ca
   "main": "dist/cjs/index.js",
   "type": "module",
   "module": "dist/index.js",
